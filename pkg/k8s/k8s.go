package k8s

import (
	"context"
	"fmt"
	"log/slog"
	"strings"

	containerimage "github.com/google/go-containerregistry/pkg/name"
	ms "github.com/mitchellh/mapstructure"
	"github.com/opencontainers/go-digest"
	corev1 "k8s.io/api/core/v1"
	v1 "k8s.io/api/core/v1"
	"k8s.io/apimachinery/pkg/api/errors"
	k8sapierror "k8s.io/apimachinery/pkg/api/errors"
	"k8s.io/apimachinery/pkg/api/meta"
	metav1 "k8s.io/apimachinery/pkg/apis/meta/v1"
	"k8s.io/apimachinery/pkg/apis/meta/v1/unstructured"
	"k8s.io/apimachinery/pkg/runtime/schema"
	"k8s.io/cli-runtime/pkg/genericclioptions"
	"k8s.io/client-go/dynamic"
	"k8s.io/client-go/kubernetes"
	"k8s.io/client-go/rest"
	"k8s.io/client-go/tools/clientcmd"
	"k8s.io/utils/strings/slices"

	"github.com/aquasecurity/trivy-kubernetes/pkg/bom"
	"github.com/aquasecurity/trivy-kubernetes/pkg/k8s/docker"
	"github.com/aquasecurity/trivy-kubernetes/utils"
)

var (
	UpstreamOrgName = map[string]string{
		"k8s.io":      "controller-manager,kubelet,apiserver,kubectl,kubernetes,kube-scheduler,kube-proxy,cloud-provider",
		"sigs.k8s.io": "secrets-store-csi-driver",
		"go.etcd.io":  "etcd/v3",
	}

	UpstreamRepoName = map[string]string{
		"kube-controller-manager":  "controller-manager",
		"kubelet":                  "kubelet",
		"kube-apiserver":           "apiserver",
		"kubectl":                  "kubectl",
		"kubernetes":               "kubernetes",
		"kube-scheduler":           "kube-scheduler",
		"kube-proxy":               "kube-proxy",
		"api server":               "apiserver",
		"etcd":                     "etcd/v3",
		"cloud-controller-manager": "cloud-provider",
		"secrets-store-csi-driver": "secrets-store-csi-driver",
	}
	CoreComponentPropertyType = map[string]string{
		"controller-manager": "controlPlane",
		"apiserver":          "controlPlane",
		"kube-scheduler":     "controlPlane",
		"etcd/v3":            "controlPlane",
		"cloud-provider":     "controlPlane",
		"kube-proxy":         "node",
	}
)

const (
	KindPod                   = "Pod"
	KindJob                   = "Job"
	KindCronJob               = "CronJob"
	KindReplicaSet            = "ReplicaSet"
	KindReplicationController = "ReplicationController"
	KindStatefulSet           = "StatefulSet"
	KindDaemonSet             = "DaemonSet"
	KindDeployment            = "Deployment"

	Deployments            = "deployments"
	ReplicaSets            = "replicasets"
	ReplicationControllers = "replicationcontrollers"
	StatefulSets           = "statefulsets"
	DaemonSets             = "daemonsets"
	CronJobs               = "cronjobs"
	Services               = "services"
	ServiceAccounts        = "serviceaccounts"
	Jobs                   = "jobs"
	Pods                   = "pods"
	ConfigMaps             = "configmaps"
	Roles                  = "roles"
	RoleBindings           = "rolebindings"
	NetworkPolicies        = "networkpolicies"
	Ingresses              = "ingresses"
	ResourceQuotas         = "resourcequotas"
	LimitRanges            = "limitranges"
	ClusterRoles           = "clusterroles"
	ClusterRoleBindings    = "clusterrolebindings"
	Nodes                  = "nodes"
	k8sComponentNamespace  = "kube-system"
	serviceAccountDefault  = "default"

	native   = "k8s"
	gke      = "gke"
	aks      = "aks"
	eks      = "eks"
	rke2     = "rke2"
	k3s      = "k3s"
	ocp      = "ocp"
	microk8s = "microk8s"
)

// Cluster interface represents the operations needed to scan a cluster
type Cluster interface {
	// GetCurrentContext returns local kubernetes current-context
	GetCurrentContext() string
	// GetCurrentNamespace returns local kubernetes current namespace
	GetCurrentNamespace() string
	// GetDynamicClient returns a dynamic k8s client
	GetDynamicClient() dynamic.Interface
	// GetK8sClientSet returns a k8s client set
	GetK8sClientSet() *kubernetes.Clientset
	// GetGVRs returns cluster GroupVersionResource to query kubernetes, receives
	// a boolean to determine if returns namespaced GVRs only or all GVRs, unless
	// resources is passed to filter
	GetGVRs(bool, []string) ([]schema.GroupVersionResource, error)
	// GetGVR returns resource GroupVersionResource to query kubernetes, receives
	// a string with the resource kind
	GetGVR(string) (schema.GroupVersionResource, error)
	// CreatePkgBom returns a k8s client set
	CreateClusterBom(ctx context.Context) (*bom.Result, error)
	// GetClusterVersion return cluster git version
	GetClusterVersion() string
	// AuthByResource return image pull secrets by resource pod spec
	AuthByResource(resource unstructured.Unstructured) (map[string]docker.Auth, error)
	// SpecByPlatform return spec by platform type and version
	Platform() Platform
}

type cluster struct {
	currentContext   string
	currentNamespace string
	serverVersion    string
	dynamicClient    dynamic.Interface
	restMapper       meta.RESTMapper
	clientset        *kubernetes.Clientset
	cConfig          clientcmd.ClientConfig
}

type ClusterOption func(*genericclioptions.ConfigFlags)

// Specify the context to use, if empty uses default
func WithContext(context string) ClusterOption {
	return func(c *genericclioptions.ConfigFlags) {
		c.Context = &context
	}
}

// kubeconfig can be used to specify the config file path (overrides KUBECONFIG env)
func WithKubeConfig(kubeConfig string) ClusterOption {
	return func(c *genericclioptions.ConfigFlags) {
		c.KubeConfig = &kubeConfig
	}
}
func WithQPS(qps float32) ClusterOption {
	return func(o *genericclioptions.ConfigFlags) {
		o.WrapConfigFn = combineConfigFns(o.WrapConfigFn, func(c *rest.Config) *rest.Config {
			c.QPS = qps
			return c
		})
	}
}

func WithBurst(burst int) ClusterOption {
	return func(o *genericclioptions.ConfigFlags) {
		o.WrapConfigFn = combineConfigFns(o.WrapConfigFn, func(c *rest.Config) *rest.Config {
			c.Burst = burst
			return c
		})
	}
}

// Helper function to combine multiple config functions
func combineConfigFns(existing, newFn func(*rest.Config) *rest.Config) func(*rest.Config) *rest.Config {
	if existing == nil {
		return newFn
	}
	return func(c *rest.Config) *rest.Config {
		if modified := existing(c); modified != nil {
			return newFn(modified)
		}
		return newFn(c)
	}
}

// GetCluster returns a current configured cluster,
func GetCluster(opts ...ClusterOption) (Cluster, error) {
	cf := genericclioptions.NewConfigFlags(true)
	for _, opt := range opts {
		opt(cf)
	}

	// disable warnings
	rest.SetDefaultWarningHandler(rest.NoWarnings{})

	clientConfig := cf.ToRawKubeConfigLoader()

	restMapper, err := cf.ToRESTMapper()
	if err != nil {
		return nil, err
	}

	kubeConfig, err := cf.ToRESTConfig()
	if err != nil {
		return nil, err
	}

	return getCluster(clientConfig, kubeConfig, restMapper, *cf.Context, false)
}

func getCluster(clientConfig clientcmd.ClientConfig, kubeConfig *rest.Config, restMapper meta.RESTMapper, currentContext string, fakeConfig bool) (*cluster, error) {

	k8sDynamicClient, err := dynamic.NewForConfig(kubeConfig)
	if err != nil {
		return nil, err
	}
	var kubeClientset *kubernetes.Clientset

	kubeClientset, err = kubernetes.NewForConfig(kubeConfig)
	if err != nil {
		return nil, err
	}
	rawCfg, err := clientConfig.RawConfig()
	if err != nil {
		return nil, err
	}

	var namespace string

	if len(currentContext) == 0 {
		currentContext = rawCfg.CurrentContext
	}
	if context, ok := rawCfg.Contexts[currentContext]; ok {
		namespace = context.Namespace
	}

	if len(namespace) == 0 {
		namespace = "default"
	}
	var serverVersion string
	if !fakeConfig {
		sv, err := kubeClientset.ServerVersion()
		if err != nil {
			return nil, err
		}
		serverVersion = strings.TrimPrefix(sv.GitVersion, "v")
	}
	return &cluster{
		currentContext:   currentContext,
		currentNamespace: namespace,
		dynamicClient:    k8sDynamicClient,
		restMapper:       restMapper,
		clientset:        kubeClientset,
		cConfig:          clientConfig,
		serverVersion:    serverVersion,
	}, nil
}

// GetCurrentContext returns local kubernetes current-context
func (c *cluster) GetCurrentContext() string {
	return c.currentContext
}

// GetClusterVersion return cluster git version
func (c *cluster) GetClusterVersion() string {
	return c.serverVersion
}

// GetCurrentNamespace returns local kubernetes current namespace
func (c *cluster) GetCurrentNamespace() string {
	return c.currentNamespace
}

// GetDynamicClient returns a dynamic k8s client
func (c *cluster) GetDynamicClient() dynamic.Interface {
	return c.dynamicClient
}

// GetK8sClientSet returns k8s clientSet
func (c *cluster) GetK8sClientSet() *kubernetes.Clientset {
	return c.clientset
}

// GetK8sClientSet returns k8s clientSet
func (c *cluster) Platform() Platform {
	platform, err := c.Platfrom()
	if err != nil {
		return Platform{Name: "k8s", Version: "1.23.0"}
	}
	return platform
}

func (cluster *cluster) Platfrom() (Platform, error) {
	v := cluster.getOpenShiftVersion(context.Background())
	if len(v) != 0 {
		return Platform{Name: "ocp", Version: majorVersion(v)}, nil
	}
	nodeName := cluster.getNodeName()
	semVersion, err := cluster.clientset.ServerVersion()
	if err != nil {
		return Platform{}, err
	}
	p := getPlatformInfoFromVersion(semVersion.GitVersion)
	var name string
	switch {
	case strings.Contains(p.Version, k3s):
		name = k3s
	case strings.Contains(p.Version, rke2):
		name = rke2
	case strings.Contains(p.Version, microk8s):
		name = microk8s
	case strings.Contains(nodeName, aks):
		name = aks
	case strings.Contains(nodeName, eks):
		name = eks
	case strings.Contains(nodeName, gke):
		name = gke
	default:
		name = "k8s"
	}
	return Platform{Name: name, Version: p.Version}, nil
}

type Platform struct {
	Name    string
	Version string
}

func (cluster *cluster) getOpenShiftVersion(ctx context.Context) string {
	gvr, err := cluster.restMapper.ResourceFor(schema.GroupVersionResource{Resource: "clusterversions"})
	if err != nil {
		return ""
	}
	dclient := cluster.dynamicClient.Resource(gvr).Namespace("")
	resources, err := dclient.List(ctx, metav1.ListOptions{})
	if err != nil {
		return ""
	}
	var version string
	for _, resource := range resources.Items {
		version, _, _ = unstructured.NestedString(resource.Object, []string{"status", "desired", "version"}...)

	}
	return version
}

func (cluster *cluster) getNodeName() string {
	nodes, err := cluster.clientset.CoreV1().Nodes().List(context.Background(), metav1.ListOptions{})
	if err != nil {
		return "k8s"
	}
	return nodes.Items[0].Name
}

// GetGVRs returns cluster GroupVersionResource to query kubernetes, receives
// a boolean to determine if returns namespaced GVRs only or all GVRs, unless
// resources is passed to filter
func (c *cluster) GetGVRs(namespaced bool, resources []string) ([]schema.GroupVersionResource, error) {
	grvs := make([]schema.GroupVersionResource, 0)
	if len(resources) == 0 {
		resources = getNamespaceResources()
		if !namespaced {
			resources = append(resources, getClusterResources()...)
		}
	}
	for _, resource := range resources {
		gvr, err := c.GetGVR(resource)
		if err != nil {
			return nil, err
		}

		grvs = append(grvs, gvr)
	}

	return grvs, nil
}

func (c *cluster) GetGVR(kind string) (schema.GroupVersionResource, error) {
	return c.restMapper.ResourceFor(schema.GroupVersionResource{Resource: kind})
}

// IsClusterResource returns if a GVR is a cluster resource
func IsClusterResource(gvr schema.GroupVersionResource) bool {
	for _, r := range getClusterResources() {
		if gvr.Resource == r {
			return true
		}
	}
	return false
}

// IsBuiltInWorkload returns true if the specified v1.OwnerReference
// is a built-in Kubernetes workload, false otherwise.
func IsBuiltInWorkload(resource *metav1.OwnerReference) bool {
	return resource != nil &&
		(resource.Kind == string(KindReplicaSet) ||
			resource.Kind == string(KindReplicationController) ||
			resource.Kind == string(KindStatefulSet) ||
			resource.Kind == string(KindDeployment) ||
			resource.Kind == string(KindCronJob) ||
			resource.Kind == string(KindDaemonSet) ||
			resource.Kind == string(KindJob))
}

func GetAllResources() []string {
	return append(getClusterResources(), getNamespaceResources()...)
}

func getClusterResources() []string {
	return []string{
		ClusterRoles,
		ClusterRoleBindings,
		Nodes,
	}
}

func getNamespaceResources() []string {
	return []string{
		Deployments,
		Pods,
		ReplicaSets,
		ReplicationControllers,
		StatefulSets,
		DaemonSets,
		CronJobs,
		Jobs,
		Services,
		ServiceAccounts,
		ConfigMaps,
		Roles,
		RoleBindings,
		NetworkPolicies,
		Ingresses,
		ResourceQuotas,
		LimitRanges,
	}
}

func (c *cluster) CreateClusterBom(ctx context.Context) (*bom.Result, error) {
	// collect addons info
	var components []bom.Component
	labels := map[string]string{
		"": "component",
	}
	if c.isOpenShift() {
		labels = map[string]string{
			"openshift-kube-apiserver":          "apiserver",
			"openshift-kube-controller-manager": "kube-controller-manager",
			"openshift-kube-scheduler":          "scheduler",
			"openshift-etcd":                    "etcd",
		}
	}
	components, err := c.collectComponents(ctx, labels)
	if err != nil {
		return nil, err
	}
	addonLabels := map[string]string{
		k8sComponentNamespace: "k8s-app",
	}
	addons, err := c.collectComponents(ctx, addonLabels)
	if err != nil {
		return nil, err
	}
	components = append(components, addons...)
	nodesInfo, err := c.CollectNodes(components)
	if err != nil {
		return nil, err
	}
	return c.getClusterBomInfo(components, nodesInfo)
}

<<<<<<< HEAD
func GetContainer(hex string, imageName containerimage.Reference) (bom.Container, error) {
	repoName := imageName.Context().RepositoryStr()
	registryName := imageName.Context().RegistryStr()

=======
func extractDigest(imageId string) string {
	if strings.Contains(imageId, "@") {
		imageId = strings.Split(imageId, "@")[1]
	}
	return strings.TrimPrefix(imageId, string(digest.Canonical)+":")

}

// GetContainer returns a container object based on `imageName` (pod.Spec.Containers.Name)
// and `imageId` (pod.Status.ContainerStatuses.ImageID).
func GetContainer(imageName, imageId string) (bom.Container, error) {
	if strings.Contains(imageName, "@") {
		imageName = strings.Split(imageName, "@")[0]
	}
	imageRef, err := utils.ParseReference(imageName)
	if err != nil {
		return bom.Container{}, fmt.Errorf("unable to parse image name %q: %v", imageName, err)
	}
	// parse imageId to get the digest
	imageDigest := extractDigest(imageId)
	// skip non sha256 digests
	if len(imageDigest) != digest.Canonical.Size()*2 {
		return bom.Container{}, fmt.Errorf("unable to parse digest %q for %q", imageId, imageName)
	}

	repoName := imageRef.Context().RepositoryStr()
	registryName := imageRef.Context().RegistryStr()

	// Trim default namespace
	// See https://docs.docker.com/docker-hub/official_repos
	if registryName == containerimage.DefaultRegistry {
		repoName = strings.TrimPrefix(repoName, "library/")
	}

	version := imageRef.Identifier()
>>>>>>> 0c14cd0f
	return bom.Container{
		Repository: repoName,
		Registry:   registryName,
		ID:         fmt.Sprintf("%s:%s", repoName, version),
		Digest:     imageDigest,
		Version:    version,
	}, nil
}

func (c *cluster) CollectNodes(components []bom.Component) ([]bom.NodeInfo, error) {
	nodes, err := c.clientset.CoreV1().Nodes().List(context.Background(), metav1.ListOptions{})
	if err != nil {
		if errors.IsNotFound(err) || errors.IsForbidden(err) {
			slog.Error("Unable to list node resources", "error", err)
			return []bom.NodeInfo{}, nil
		}
		return nil, err
	}
	nodesInfo := make([]bom.NodeInfo, 0)
	for _, node := range nodes.Items {
		nf := NodeInfo(node)
		images := make([]string, 0)
		for _, image := range node.Status.Images {
			for _, c := range components {
				for _, co := range c.Containers {
					id := fmt.Sprintf("%s/%s:%s", co.Registry, co.Repository, co.Version)
					if slices.Contains(image.Names, id) {
						images = append(images, id)
					}
				}
			}
		}
		nf.Images = images
		nodesInfo = append(nodesInfo, nf)
	}
	return nodesInfo, nil
}

func NodeInfo(node v1.Node) bom.NodeInfo {
	nodeRole := "worker"
	if _, ok := node.Labels["node-role.kubernetes.io/control-plane"]; ok {
		nodeRole = "master"
	}
	if _, ok := node.Labels["node-role.kubernetes.io/master"]; ok {
		nodeRole = "master"
	}
	return bom.NodeInfo{
		NodeName:                node.Name,
		KubeletVersion:          trimString(k8sVersions(node.Status.NodeInfo.KubeletVersion), []string{"v", "V"}),
		ContainerRuntimeVersion: node.Status.NodeInfo.ContainerRuntimeVersion,
		OsImage:                 node.Status.NodeInfo.OSImage,
		Properties: map[string]string{
			"NodeRole":        nodeRole,
			"HostName":        node.ObjectMeta.Name,
			"KernelVersion":   node.Status.NodeInfo.KernelVersion,
			"OperatingSystem": node.Status.NodeInfo.OperatingSystem,
			"Architecture":    node.Status.NodeInfo.Architecture,
		},
	}
}

func getPodsInfo(ctx context.Context, clientset *kubernetes.Clientset, labelSelector string, namespace string) (*corev1.PodList, error) {
	pods, err := clientset.CoreV1().Pods(namespace).List(ctx, metav1.ListOptions{LabelSelector: labelSelector})
	if err != nil {
		return nil, err
	}
	return pods, nil
}

func (c *cluster) collectComponents(ctx context.Context, labels map[string]string) ([]bom.Component, error) {
	components := make([]bom.Component, 0)
	for namespace, labelSelector := range labels {
		pods, err := getPodsInfo(ctx, c.clientset, labelSelector, namespace)
		if err != nil {
			continue
		}
		for _, pod := range pods.Items {
			pi, err := PodInfo(pod, labelSelector)
			if err != nil {
				continue
			}
			components = append(components, *pi)
		}
	}
	return components, nil
}

func getImageIDsByStatuses(pod corev1.Pod) []string {
	ids := make([]string, len(pod.Spec.Containers))
	if len(pod.Spec.Containers) == 1 && len(pod.Status.ContainerStatuses) == 1 {
		ids[0] = getImageID(pod.Status.ContainerStatuses[0].ImageID)
		return ids
	}

	statusMap := make(map[string]string)
	for _, status := range pod.Status.ContainerStatuses {
		statusMap[status.Image] = status.ImageID
	}

	for i, container := range pod.Spec.Containers {
		if id, ok := statusMap[container.Image]; ok {
			ids[i] = getImageID(id)
			continue
		}
		ids[i] = getImageID(container.Image)
	}

	return ids
}

func PodInfo(pod corev1.Pod, labelSelector string) (*bom.Component, error) {
	containers := make([]bom.Container, 0)

	ids := getImageIDsByStatuses(pod)

	for i, s := range pod.Spec.Containers {
		container, err := GetContainer(s.Image, ids[i])
		if err != nil {
			slog.Warn("Unable to parse container", "error", err)
			continue
		}
		containers = append(containers, container)
	}
	props := make(map[string]string)
	componentValue, ok := pod.GetLabels()[labelSelector]
	if ok {
		props["Name"] = pod.Name
	}

	repoName := upstreamRepoByName(componentValue)
	if val, ok := CoreComponentPropertyType[repoName]; ok {
		props["Type"] = val
	}
	orgName := upstreamOrgByName(repoName)
	upstreamComponentName := repoName
	if len(orgName) > 0 {
		upstreamComponentName = fmt.Sprintf("%s/%s", orgName, repoName)
	}
	version := trimString(findComponentVersion(containers, componentValue), []string{"v", "V"})
	return &bom.Component{
		Namespace:  pod.Namespace,
		Name:       upstreamComponentName,
		Version:    version,
		Properties: props,
		Containers: containers,
	}, nil
}

func findComponentVersion(containers []bom.Container, name string) string {
	for _, c := range containers {
		if strings.Contains(c.Version, "rke2") || strings.Contains(c.Version, "k3s") {
			return k8sVersions(c.Version)
		} else if strings.Contains(c.ID, name) {
			return c.Version
		}
	}
	return ""
}

func k8sVersions(version string) string {
	switch {
	case strings.Contains(version, "+rke2"):
		index := strings.Index(version, "+rke2")
		return version[:index]
	case strings.Contains(version, "-rke2"):
		index := strings.Index(version, "-rke2")
		return version[:index]
	case strings.Contains(version, "-k3s"):
		index := strings.Index(version, "-k3s")
		return version[:index]
	}
	return version
}

func (c *cluster) isOpenShift() bool {
	ctx := context.Background()
	_, err := c.clientset.CoreV1().Namespaces().Get(ctx, "openshift-kube-apiserver", metav1.GetOptions{})
	return !k8sapierror.IsNotFound(err)
}

func (c *cluster) getClusterBomInfo(components []bom.Component, nodeInfo []bom.NodeInfo) (*bom.Result, error) {
	name, version, err := c.ClusterNameVersion()
	if err != nil {
		return nil, err
	}
	br := &bom.Result{
		Components: components,
		ID:         "k8s.io/kubernetes",
		Type:       "Cluster",
		Version:    trimString(version, []string{"v", "V"}),
		Properties: map[string]string{"Name": name, "Type": "cluster"},
		NodesInfo:  nodeInfo,
	}
	return br, nil
}

func (c *cluster) ClusterNameVersion() (string, string, error) {
	rawCfg, err := c.cConfig.RawConfig()
	if err != nil {
		return "", "", err
	}
	clusterName := "k8s.io/kubernetes"
	if len(rawCfg.Contexts) > 0 {
		if c.currentContext != "" {
			rawCfg.CurrentContext = c.currentContext
		}
		if clusterContext, ok := rawCfg.Contexts[rawCfg.CurrentContext]; ok {
			clusterName = clusterContext.Cluster
		}
	}
	version, err := c.clientset.ServerVersion()
	if err != nil {
		return "", "", err
	}
	return clusterName, version.GitVersion, nil
}

// ListImagePullSecretsByPodSpec return image pull secrets by pod spec
func (r *cluster) ListImagePullSecretsByPodSpec(ctx context.Context, spec *corev1.PodSpec, ns string) (map[string]docker.Auth, error) {
	if spec == nil {
		return map[string]docker.Auth{}, nil
	}
	imagePullSecrets := spec.ImagePullSecrets

	sa, err := r.getServiceAccountByPodSpec(ctx, spec, ns)
	if err != nil && !k8sapierror.IsNotFound(err) && !k8sapierror.IsForbidden(err) {
		return nil, err
	}
	imagePullSecrets = append(sa.ImagePullSecrets, imagePullSecrets...)

	secrets, err := r.ListByLocalObjectReferences(ctx, imagePullSecrets, ns)
	if err != nil {
		return nil, err
	}

	return mapDockerRegistryServersToAuths(secrets, true)
}

func (r *cluster) getServiceAccountByPodSpec(ctx context.Context, spec *corev1.PodSpec, ns string) (*corev1.ServiceAccount, error) {
	serviceAccountName := spec.ServiceAccountName
	if serviceAccountName == "" {
		serviceAccountName = serviceAccountDefault
	}
	sa, err := r.clientset.CoreV1().ServiceAccounts(ns).Get(ctx, serviceAccountName, metav1.GetOptions{})
	if err != nil {
		return sa, fmt.Errorf("getting service account by name: %s/%s: %w", ns, serviceAccountName, err)
	}
	return sa, nil
}

func (r *cluster) ListByLocalObjectReferences(ctx context.Context, refs []corev1.LocalObjectReference, ns string) ([]*corev1.Secret, error) {
	secrets := make([]*corev1.Secret, 0)

	for _, secretRef := range refs {
		if secretRef.Name == "" {
			continue
		}
		secret, err := r.clientset.CoreV1().Secrets(ns).Get(ctx, secretRef.Name, metav1.GetOptions{})
		if err != nil {
			if k8sapierror.IsNotFound(err) || k8sapierror.IsForbidden(err) {
				continue
			}
			return nil, fmt.Errorf("getting secret by name: %s/%s: %w", ns, secretRef.Name, err)
		}
		secrets = append(secrets, secret)
	}
	return secrets, nil
}

// MapDockerRegistryServersToAuths creates the mapping from a Docker registry server
// to the Docker authentication credentials for the specified slice of image pull Secrets.
func mapDockerRegistryServersToAuths(imagePullSecrets []*corev1.Secret, multiSecretSupport bool) (map[string]docker.Auth, error) {
	auths := make(map[string]docker.Auth)
	for _, secret := range imagePullSecrets {
		var data []byte
		var hasRequiredData, isLegacy bool

		switch secret.Type {
		case corev1.SecretTypeDockerConfigJson:
			data, hasRequiredData = secret.Data[corev1.DockerConfigJsonKey]
		case corev1.SecretTypeDockercfg:
			data, hasRequiredData = secret.Data[corev1.DockerConfigKey]
			isLegacy = true
		default:
			continue
		}

		// Skip a secrets of type "kubernetes.io/dockerconfigjson" or "kubernetes.io/dockercfg" which does not contain
		// the required ".dockerconfigjson" or ".dockercfg" key.
		if !hasRequiredData {
			continue
		}
		dockerConfig := &docker.Config{}
		err := dockerConfig.Read(data, isLegacy)
		if err != nil {
			return nil, fmt.Errorf("reading %s or %s field of %q secret: %w", corev1.DockerConfigJsonKey, corev1.DockerConfigKey, secret.Namespace+"/"+secret.Name, err)
		}
		for authKey, auth := range dockerConfig.Auths {
			server, err := docker.GetServerFromDockerAuthKey(authKey)
			if err != nil {
				return nil, err
			}
			if a, ok := auths[server]; multiSecretSupport && ok {
				user := fmt.Sprintf("%s,%s", a.Username, auth.Username)
				pass := fmt.Sprintf("%s,%s", a.Password, auth.Password)
				auths[server] = docker.Auth{Username: user, Password: pass}
			} else {
				auths[server] = auth
			}
		}
	}
	return auths, nil
}

type ContainerImages map[string]string

func MapContainerNamesToDockerAuths(imageRef string, auths map[string]docker.Auth) (*docker.Auth, error) {
	wildcardServers := GetWildcardServers(auths)

	var authsCred docker.Auth
	server, err := docker.GetServerFromImageRef(imageRef)
	if err != nil {
		return &authsCred, err
	}
	if auth, ok := auths[server]; ok {
		return &auth, nil
	}
	if len(wildcardServers) > 0 {
		if wildcardDomain := matchSubDomain(wildcardServers, server); len(wildcardDomain) > 0 {
			if auth, ok := auths[wildcardDomain]; ok {
				return &auth, nil
			}
		}
	}

	return nil, nil
}

func GetWildcardServers(auths map[string]docker.Auth) []string {
	wildcardServers := make([]string, 0)
	for server := range auths {
		if strings.HasPrefix(server, "*.") {
			wildcardServers = append(wildcardServers, server)
		}
	}
	return wildcardServers
}

func matchSubDomain(wildcardServers []string, subDomain string) string {
	for _, domain := range wildcardServers {
		domainWithoutWildcard := strings.Replace(domain, "*", "", 1)
		if strings.HasSuffix(subDomain, domainWithoutWildcard) {
			return domain
		}
	}
	return ""
}

func getWorkloadPodSpec(un unstructured.Unstructured) (*corev1.PodSpec, error) {
	switch un.GetKind() {
	case KindPod:
		objectMap, ok, err := unstructured.NestedMap(un.Object, []string{"spec"}...)
		if err != nil {
			return nil, err
		}
		if !ok {
			return nil, fmt.Errorf("unstructured resource do not match Pod spec")
		}
		return mapToPodSpec(objectMap)
	case KindCronJob:
		objectMap, ok, err := unstructured.NestedMap(un.Object, []string{"spec", "jobTemplate", "spec", "template", "spec"}...)
		if err != nil {
			return nil, err
		}
		if !ok {
			return nil, fmt.Errorf("unstructured resource do not match Pod spec")
		}
		return mapToPodSpec(objectMap)
	case KindDeployment, KindReplicaSet, KindReplicationController, KindStatefulSet, KindDaemonSet, KindJob:
		objectMap, ok, err := unstructured.NestedMap(un.Object, []string{"spec", "template", "spec"}...)
		if err != nil {
			return nil, err
		}
		if !ok {
			return nil, fmt.Errorf("unstructured resource do not match Pod spec")
		}
		return mapToPodSpec(objectMap)
	default:
		return nil, nil
	}
}

func mapToPodSpec(objectMap map[string]interface{}) (*corev1.PodSpec, error) {
	ps := &corev1.PodSpec{}
	err := ms.Decode(objectMap, ps)
	if err != nil && len(ps.Containers) == 0 {
		return nil, err
	}
	return ps, nil
}

func (r *cluster) AuthByResource(resource unstructured.Unstructured) (map[string]docker.Auth, error) {
	podSpec, err := getWorkloadPodSpec(resource)
	if err != nil {
		return nil, err
	}
	var serverAuths map[string]docker.Auth
	serverAuths, err = r.ListImagePullSecretsByPodSpec(context.Background(), podSpec, resource.GetNamespace())
	if err != nil {
		return nil, err
	}
	return serverAuths, nil
}

func upstreamOrgByName(component string) string {
	for key, components := range UpstreamOrgName {
		for _, c := range strings.Split(components, ",") {
			if strings.TrimSpace(c) == strings.ToLower(component) {
				return key
			}
		}
	}
	return ""
}

func upstreamRepoByName(component string) string {
	if val, ok := UpstreamRepoName[component]; ok {
		return val
	}
	return component
}

func trimString(version string, trimValues []string) string {
	for _, v := range trimValues {
		version = strings.Trim(version, v)
	}
	return strings.TrimSpace(version)
}

func getImageID(image string) string {
	if strings.HasPrefix(image, digest.Canonical.String()+":") {
		return image
	}
	imageParts := strings.Split(image, "@")
	if len(imageParts) > 1 && strings.HasPrefix(imageParts[1], digest.Canonical.String()+":") {
		return imageParts[1]
	}
	return ""
}<|MERGE_RESOLUTION|>--- conflicted
+++ resolved
@@ -31,7 +31,7 @@
 
 var (
 	UpstreamOrgName = map[string]string{
-		"k8s.io":      "controller-manager,kubelet,apiserver,kubectl,kubernetes,kube-scheduler,kube-proxy,cloud-provider",
+		"k8s.io":      "controller-manager,kubelet,apiserver,kubectl,kubernetes,kube-scheduler,kube-proxy,cloud-provider,ingress-nginx",
 		"sigs.k8s.io": "secrets-store-csi-driver",
 		"go.etcd.io":  "etcd/v3",
 	}
@@ -457,6 +457,7 @@
 		return nil, err
 	}
 	addonLabels := map[string]string{
+		"":                    "app.kubernetes.io/component=controller",
 		k8sComponentNamespace: "k8s-app",
 	}
 	addons, err := c.collectComponents(ctx, addonLabels)
@@ -471,12 +472,6 @@
 	return c.getClusterBomInfo(components, nodesInfo)
 }
 
-<<<<<<< HEAD
-func GetContainer(hex string, imageName containerimage.Reference) (bom.Container, error) {
-	repoName := imageName.Context().RepositoryStr()
-	registryName := imageName.Context().RegistryStr()
-
-=======
 func extractDigest(imageId string) string {
 	if strings.Contains(imageId, "@") {
 		imageId = strings.Split(imageId, "@")[1]
@@ -512,7 +507,6 @@
 	}
 
 	version := imageRef.Identifier()
->>>>>>> 0c14cd0f
 	return bom.Container{
 		Repository: repoName,
 		Registry:   registryName,
@@ -637,24 +631,32 @@
 		containers = append(containers, container)
 	}
 	props := make(map[string]string)
-	componentValue, ok := pod.GetLabels()[labelSelector]
-	if ok {
-		props["Name"] = pod.Name
-	}
-
-	repoName := upstreamRepoByName(componentValue)
-	if val, ok := CoreComponentPropertyType[repoName]; ok {
-		props["Type"] = val
-	}
-	orgName := upstreamOrgByName(repoName)
-	upstreamComponentName := repoName
+
+	labels := pod.GetLabels()
+
+	name, version := labels["app.kubernetes.io/name"], labels["app.kubernetes.io/version"]
+	props["Name"] = pod.Name
+	props["Type"] = labels["app.kubernetes.io/component"]
+
+	if name == "" {
+		componentValue := labels[labelSelector]
+		name = upstreamRepoByName(componentValue)
+		if val, ok := CoreComponentPropertyType[name]; ok {
+			props["Type"] = val
+		}
+	}
+	orgName := upstreamOrgByName(name)
 	if len(orgName) > 0 {
-		upstreamComponentName = fmt.Sprintf("%s/%s", orgName, repoName)
-	}
-	version := trimString(findComponentVersion(containers, componentValue), []string{"v", "V"})
+		name = fmt.Sprintf("%s/%s", orgName, name)
+	}
+
+	if version == "" {
+		version = trimString(findComponentVersion(containers, labels[labelSelector]), []string{"v", "V"})
+	}
+
 	return &bom.Component{
 		Namespace:  pod.Namespace,
-		Name:       upstreamComponentName,
+		Name:       name,
 		Version:    version,
 		Properties: props,
 		Containers: containers,
@@ -942,6 +944,7 @@
 	if val, ok := UpstreamRepoName[component]; ok {
 		return val
 	}
+
 	return component
 }
 
