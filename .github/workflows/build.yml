---
# This workflow is triggered on push or pull request for the main branch.
# It runs tests and various checks to validate that the proposed changes
# will not introduce any regression after merging the code to the main branch.
name: Build
on:
  push:
    branches:
      - main
    paths-ignore:
      - '.github/ISSUE_TEMPLATE/*.md'
      - '*.md'
      - 'docs/**'
      - 'mkdocs.yml'
      - 'LICENSE'
      - 'NOTICE'
  pull_request:
    branches:
      - main
    paths-ignore:
      - '.github/ISSUE_TEMPLATE/*.md'
      - '*.md'
      - 'docs/**'
      - 'mkdocs.yml'
      - 'LICENSE'
      - 'NOTICE'

env:
<<<<<<< HEAD
  GO_VERSION: 1.23.4
  KIND_VERSION: v0.27.0
=======
  GO_VERSION: 1.24
  KIND_VERSION: v0.11.1
>>>>>>> 139fa1df

# Disable permissions granted to the GITHUB_TOKEN for all the available scopes.
permissions: {}

# Cancel any in-flight jobs for the same PR branch,
# so there's only one active at a time.
concurrency:
  group: ${{ github.workflow }}-${{ github.ref }}
  cancel-in-progress: true

jobs:
  verify-code:
    name: Verify code
    runs-on: ubuntu-20.04
    steps:
      - name: Setup Go
        uses: actions/setup-go@v5
        with:
          go-version: ${{ env.GO_VERSION }}
      - name: Checkout code
        uses: actions/checkout@v4
      - name: Cached Go dependencies
        uses: actions/cache@v4
        with:
          path: ~/go/pkg/mod
          key: ${{ runner.os }}-go-${{ hashFiles('**/go.sum') }}
          restore-keys: |
            ${{ runner.os }}-go-
      - name: Verify Go code
        uses: golangci/golangci-lint-action@v6.5.0
        with:
          args: --verbose --timeout=5m
          version: v1.64.2
          skip-pkg-cache: true
          skip-build-cache: true
      - name: Verify YAML code
        uses: ibiqlik/action-yamllint@v3
      - name: Vendor Go modules
        run: go mod vendor
  unit-tests:
    name: Run unit tests
    runs-on: ubuntu-20.04
    steps:
      - name: Setup Go
        uses: actions/setup-go@v5
        with:
          go-version: ${{ env.GO_VERSION }}
      - name: Checkout code
        uses: actions/checkout@v4
      - uses: actions/cache@v4
        with:
          path: ~/go/pkg/mod
          key: ${{ runner.os }}-go-${{ hashFiles('**/go.sum') }}
          restore-keys: |
            ${{ runner.os }}-go-

      - name: Install kubectl
        run: >
          curl -LO https://dl.k8s.io/release/v1.26.0/bin/linux/amd64/kubectl

          sudo install -o root -g root -m 0755 kubectl /usr/local/bin/kubectl

      - name: Run unit tests
        run: make unit-tests
      - name: Upload code coverage
        uses: codecov/codecov-action@v5
        with:
          files: ./coverage.txt
  integrations-testing:
    name: Run end to end testing
    runs-on: ubuntu-latest
    env:
      DOCKER_CLI_EXPERIMENTAL: enabled
    steps:
      - name: Checkout code
        uses: actions/checkout@v4
      - name: Setup Go
        uses: actions/setup-go@v5
        with:
          go-version: ${{ env.GO_VERSION }}
      - name: Install kind and create cluster
        run: >
          curl -Lo ./kind https://kind.sigs.k8s.io/dl/${{ env.KIND_VERSION
          }}/kind-linux-amd64

          chmod +x ./kind

          sudo mv ./kind /usr/local/bin/kind

          kind create cluster

          curl -LO https://dl.k8s.io/release/v1.26.0/bin/linux/amd64/kubectl

          sudo install -o root -g root -m 0755 kubectl /usr/local/bin/kubectl
      - name: Test connection to Kubernetes cluster
        run: |
          kubectl cluster-info
          kubectl wait --for=condition=Ready nodes --all --timeout=300s
          kubectl describe node
      - name: Run end to end tests
        run: make integrations-tests<|MERGE_RESOLUTION|>--- conflicted
+++ resolved
@@ -26,13 +26,8 @@
       - 'NOTICE'
 
 env:
-<<<<<<< HEAD
-  GO_VERSION: 1.23.4
+  GO_VERSION: 1.24
   KIND_VERSION: v0.27.0
-=======
-  GO_VERSION: 1.24
-  KIND_VERSION: v0.11.1
->>>>>>> 139fa1df
 
 # Disable permissions granted to the GITHUB_TOKEN for all the available scopes.
 permissions: {}
